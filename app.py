from openpiv import (
    pyprocess,
    tools,
    windef,
)

from io import StringIO

from pathlib import Path
from skimage.morphology import (
    binary_dilation,
    white_tophat,
    disk,
)
import matplotlib.pyplot as plt
import numpy as np

from viktor.views import(
    ImageResult,
    ImageView,
    WebResult,
    WebView,
)
from viktor import (
    ViktorController,
    File,
)
from viktor.parametrization import (
    ViktorParametrization,
    NumberField,
    LineBreak,
    Step,
    Text,
)

def readImage(seq):
    imagePath = Path(__file__).parent/f"bacteria-in-droplet-{seq}.tif"
    image = tools.imread(imagePath)
    return image
        
def maskImage(params, seq):
        imageToMask = readImage(seq).copy()
        mask = readImage(0) > params.step3.mask
        mask = np.logical_xor(mask, white_tophat(mask, disk(3)))
        mask = binary_dilation(mask, disk(7))
        imageToMask[~mask] = 0
        return imageToMask

def searchSizeCalc(windowSize):
    if windowSize <= 32:
        searchSize = 32
    else:
        searchSize = windowSize
    return searchSize


class Parametrization(ViktorParametrization):
    
    step1 = Step('Step 1 - Introduction', views=["showGIF"])
    step1.text1 = Text(
"""
# Bacteria in a droplet demonstration app

Welcome to the bacteria in a droplet app! [OpenPIV](https://openpiv.readthedocs.io/en/latest/#) is
 an open source repository for particle image velocimetry applications, in this app, the OpenPIV 
 module is used to analyse the movement of bacteria in a droplet as can be seen in the GIF. 

<<<<<<< HEAD
The OpenPIV package has been developed by [Prof. Alex Liberzon](https://www.linkedin.com/in/alexliberzon/) 
at the Faculty of Engineering Tel Aviv Unversity.
The OpenPIV package has been co-developed by [Prof. Alex Liberzon](https://www.linkedin.com/in/alexliberzon/) 
at the Turbulence Structure Laboratory, at Tel Aviv Unversity and a OpenPIV consortium. 

The package has a large amount of contributors, you can find them in the [openPIV users and community](https://groups.google.com/g/openpiv-users/c/Us_q7h3Uri8/m/1p8XAYkHCQAJ).
If you would like to find out more about the data source, all the imagery can be found [here](https://drive.google.com/drive/folders/1DCt4EbkYoGHun22IWgT5OGWpmQlsMuHs).
This app reproduces the analysis of a bacteria in a droplet developed for the [OpenPIV-Python examples](https://github.com/OpenPIV/openpiv-python-examples/blob/main/notebooks/bacteria_in_a_circle.ipynb)
based on the data presented by [Zhengyhang Liu](https://scholar.google.com/citations?user=3j7-27AAAAAJ&hl=en).
=======
The OpenPIV package has been co-developed by [Prof. Alex Liberzon](https://www.linkedin.com/in/alexliberzon/) 
at the Turbulence Structure Laboratory, at Tel Aviv Unversity and a OpenPIV consortium. 

The data source is: https://drive.google.com/drive/folders/1DCt4EbkYoGHun22IWgT5OGWpmQlsMuHs

from the openpiv-users group: https://groups.google.com/g/openpiv-users/c/Us_q7h3Uri8/m/1p8XAYkHCQAJ

The app reproduces the analysis developed for the OpenPIV-Python examples, available here: 
https://github.com/OpenPIV/openpiv-python-examples/blob/main/notebooks/bacteria_in_a_circle.ipynb
>>>>>>> 1ef75331

"""
    )

    step2 = Step('Step 2 - Images used for analysis', views=["showImages"])
    step2.text2 = Text(
        """
## Image preperation

In this view, the user can see the two images that are selected for the analysis.
The OpenPIV functions will require two images to compare and determine the direction
and velocity of the particles relative to each other. 

In the view, the images are placed next to each other for you to see the small differences.
In the next step we are going to let the OpenPIV functions calculate the direction and velocity
of the movement of the bacteria. 
        """

    )

    step3 = Step('Step 3 - Perform Analysis', views=["generateResult"])
    step3.text3 = Text(
        """
## PIV Analysis
In this step, the user is able to modify the parameters of the analysis. A detailed description
of the functions used can be found in the [OpenPIV documentation](https://openpiv.readthedocs.io/en/latest/). 
As can be seen, the bacteria do not move random but seem to follow each other. Similar to a flock
of birds or a herd of sheep. Hence PIV is a very useful tool in flow visualisation, can you think of more applications? 

        """
    )

    step3.mask = NumberField(
        "Mask parameter",
        default=150,
        min = 100,
        flex=50,
        description="The Mask value determines the size of the circle of analysis",
    )
    step3.lb1 = LineBreak()
    step3.windowSize = NumberField(
         "Change window size",
         min=32,
         default=32,
         max=48,
         step=8,
         flex=50,
         description="The window size determines the amount of pixels across to take per point",
    )

    step3.lb2 = LineBreak()
    step3.overlap = NumberField(
         "Change overlap",
         min=0,
         default=20,
         step=4,
         flex=50,
         description="This adds points by overlapping the windows thus increasing the amount of arrows",
    )

    finalStep = Step("What's next?", views=["final_step"])

class Controller(ViktorController):
    viktor_enforce_field_constraints = True  # Resolves upgrade instruction https://docs.viktor.ai/sdk/upgrades#U83

    label = 'My Entity Type'
    parametrization = Parametrization

    @ImageView("GIF of droplet", duration_guess=1)
    def showGIF(self, params, **kwargs):
        filePath = Path(__file__).parent/'bacteria.gif'
        return ImageResult(File.from_path(filePath))

    @ImageView("Prepped Images", duration_guess=1)
    def showImages(self, params, **kwargs):
        fig = plt.figure()
        plt.imshow(np.c_[readImage(0),readImage(1)])
        plt.xticks([])
        plt.yticks([])
        plt.title("Image 1 and 2 used for analysis")
        svgData = StringIO()
        fig.savefig(svgData, format='svg')
        plt.close()
        return ImageResult(svgData)
    
    @ImageView("Displacement & Velocity", duration_guess=10)
    def generateResult(self, params, **kwargs):
        maskFirstImage = maskImage(params,0)
        maskSecondImage = maskImage(params,1)
        fig = self.simple_piv(maskFirstImage, maskSecondImage, params)
        svgData = StringIO()
        fig.savefig(svgData, format='svg')
        plt.close()
        return ImageResult(svgData)
    
    @WebView(" ", duration_guess=1)
    def final_step(self, params, **kwargs):
        """Initiates the process of rendering the last step."""
        html_path = Path(__file__).parent / "final_step.html"
        with html_path.open() as f:
            html_string = f.read()
        return WebResult(html=html_string)

    
    @staticmethod
    def simple_piv(im1, im2, params):
        if isinstance(im1, str):
            im1 = tools.imread(im1)
            im2 = tools.imread(im2)
        u, v, s2n = pyprocess.extended_search_area_piv(
            im1.astype(np.int32), im2.astype(np.int32), window_size=params.step3.windowSize,
            overlap=params.step3.overlap, search_area_size=searchSizeCalc(params.step3.windowSize)
        )
        x, y = pyprocess.get_coordinates(image_size=im1.shape,
                                        search_area_size=params.step3.windowSize, overlap=params.step3.overlap)
        valid = s2n > np.percentile(s2n, 5)
        fig = plt.figure()
        fig, ax = plt.subplots(figsize=(6, 6))
        ax.imshow(im1, cmap=plt.get_cmap("gray"), alpha=0.5, origin="upper")
        ax.quiver(x[valid], y[valid], u[valid], -v[valid], scale=70,
                color='r', width=.005)
        
        return fig

    <|MERGE_RESOLUTION|>--- conflicted
+++ resolved
@@ -64,8 +64,7 @@
 Welcome to the bacteria in a droplet app! [OpenPIV](https://openpiv.readthedocs.io/en/latest/#) is
  an open source repository for particle image velocimetry applications, in this app, the OpenPIV 
  module is used to analyse the movement of bacteria in a droplet as can be seen in the GIF. 
-
-<<<<<<< HEAD
+ 
 The OpenPIV package has been developed by [Prof. Alex Liberzon](https://www.linkedin.com/in/alexliberzon/) 
 at the Faculty of Engineering Tel Aviv Unversity.
 The OpenPIV package has been co-developed by [Prof. Alex Liberzon](https://www.linkedin.com/in/alexliberzon/) 
@@ -75,17 +74,6 @@
 If you would like to find out more about the data source, all the imagery can be found [here](https://drive.google.com/drive/folders/1DCt4EbkYoGHun22IWgT5OGWpmQlsMuHs).
 This app reproduces the analysis of a bacteria in a droplet developed for the [OpenPIV-Python examples](https://github.com/OpenPIV/openpiv-python-examples/blob/main/notebooks/bacteria_in_a_circle.ipynb)
 based on the data presented by [Zhengyhang Liu](https://scholar.google.com/citations?user=3j7-27AAAAAJ&hl=en).
-=======
-The OpenPIV package has been co-developed by [Prof. Alex Liberzon](https://www.linkedin.com/in/alexliberzon/) 
-at the Turbulence Structure Laboratory, at Tel Aviv Unversity and a OpenPIV consortium. 
-
-The data source is: https://drive.google.com/drive/folders/1DCt4EbkYoGHun22IWgT5OGWpmQlsMuHs
-
-from the openpiv-users group: https://groups.google.com/g/openpiv-users/c/Us_q7h3Uri8/m/1p8XAYkHCQAJ
-
-The app reproduces the analysis developed for the OpenPIV-Python examples, available here: 
-https://github.com/OpenPIV/openpiv-python-examples/blob/main/notebooks/bacteria_in_a_circle.ipynb
->>>>>>> 1ef75331
 
 """
     )
